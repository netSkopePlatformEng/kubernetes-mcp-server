package mcp

import (
	"context"
	"fmt"

	"github.com/mark3labs/mcp-go/mcp"
	"github.com/mark3labs/mcp-go/server"

	"github.com/netSkopePlatformEng/kubernetes-mcp-server/pkg/output"
)

func (s *Server) initEvents() []server.ServerTool {
	return []server.ServerTool{
		{Tool: mcp.NewTool("events_list",
			mcp.WithDescription("List all the Kubernetes events in the current cluster from all namespaces"),
			mcp.WithString("namespace",
				mcp.Description("Optional Namespace to retrieve the events from. If not provided, will list events from all namespaces")),
			// Tool annotations
			mcp.WithTitleAnnotation("Events: List"),
			mcp.WithReadOnlyHintAnnotation(true),
			mcp.WithDestructiveHintAnnotation(false),
			mcp.WithOpenWorldHintAnnotation(true),
		), Handler: s.eventsList},
	}
}

func (s *Server) eventsList(ctx context.Context, ctr mcp.CallToolRequest) (*mcp.CallToolResult, error) {
	namespace := ctr.GetArguments()["namespace"]
	if namespace == nil {
		namespace = ""
	}
<<<<<<< HEAD
	k, err := s.getManager()
	if err != nil {
		return NewTextResult("", fmt.Errorf("failed to get kubernetes manager: %v", err)), nil
	}
	derived, err := k.Derived(ctx)
=======
	derived, cleanup, err := s.getFreshDerived(ctx)
>>>>>>> 82dfdcfc
	if err != nil {
		return nil, err
	}
	defer cleanup()
	eventMap, err := derived.EventsList(ctx, namespace.(string))
	if err != nil {
		return NewTextResult("", fmt.Errorf("failed to list events in all namespaces: %v", err)), nil
	}
	if len(eventMap) == 0 {
		return NewTextResult("No events found", nil), nil
	}
	yamlEvents, err := output.MarshalYaml(eventMap)
	if err != nil {
		err = fmt.Errorf("failed to list events in all namespaces: %v", err)
	}
	return NewTextResult(fmt.Sprintf("The following events (YAML format) were found:\n%s", yamlEvents), err), nil
}<|MERGE_RESOLUTION|>--- conflicted
+++ resolved
@@ -30,15 +30,7 @@
 	if namespace == nil {
 		namespace = ""
 	}
-<<<<<<< HEAD
-	k, err := s.getManager()
-	if err != nil {
-		return NewTextResult("", fmt.Errorf("failed to get kubernetes manager: %v", err)), nil
-	}
-	derived, err := k.Derived(ctx)
-=======
 	derived, cleanup, err := s.getFreshDerived(ctx)
->>>>>>> 82dfdcfc
 	if err != nil {
 		return nil, err
 	}
