--- conflicted
+++ resolved
@@ -129,15 +129,7 @@
 	if labelSelector != nil {
 		resourceListOptions.LabelSelector = labelSelector.(string)
 	}
-<<<<<<< HEAD
-	k, err := s.getManager()
-	if err != nil {
-		return NewTextResult("", fmt.Errorf("failed to get kubernetes manager: %v", err)), nil
-	}
-	derived, err := k.Derived(ctx)
-=======
-	derived, cleanup, err := s.getFreshDerived(ctx)
->>>>>>> 82dfdcfc
+	derived, cleanup, err := s.getFreshDerived(ctx)
 	if err != nil {
 		return nil, err
 	}
@@ -161,15 +153,7 @@
 	if labelSelector != nil {
 		resourceListOptions.LabelSelector = labelSelector.(string)
 	}
-<<<<<<< HEAD
-	k, err := s.getManager()
-	if err != nil {
-		return NewTextResult("", fmt.Errorf("failed to get kubernetes manager: %v", err)), nil
-	}
-	derived, err := k.Derived(ctx)
-=======
-	derived, cleanup, err := s.getFreshDerived(ctx)
->>>>>>> 82dfdcfc
+	derived, cleanup, err := s.getFreshDerived(ctx)
 	if err != nil {
 		return nil, err
 	}
@@ -190,15 +174,7 @@
 	if name == nil {
 		return NewTextResult("", errors.New("failed to get pod, missing argument name")), nil
 	}
-<<<<<<< HEAD
-	k, err := s.getManager()
-	if err != nil {
-		return NewTextResult("", fmt.Errorf("failed to get kubernetes manager: %v", err)), nil
-	}
-	derived, err := k.Derived(ctx)
-=======
-	derived, cleanup, err := s.getFreshDerived(ctx)
->>>>>>> 82dfdcfc
+	derived, cleanup, err := s.getFreshDerived(ctx)
 	if err != nil {
 		return nil, err
 	}
@@ -219,15 +195,7 @@
 	if name == nil {
 		return NewTextResult("", errors.New("failed to delete pod, missing argument name")), nil
 	}
-<<<<<<< HEAD
-	k, err := s.getManager()
-	if err != nil {
-		return NewTextResult("", fmt.Errorf("failed to get kubernetes manager: %v", err)), nil
-	}
-	derived, err := k.Derived(ctx)
-=======
-	derived, cleanup, err := s.getFreshDerived(ctx)
->>>>>>> 82dfdcfc
+	derived, cleanup, err := s.getFreshDerived(ctx)
 	if err != nil {
 		return nil, err
 	}
@@ -253,15 +221,7 @@
 	if v, ok := ctr.GetArguments()["label_selector"].(string); ok {
 		podsTopOptions.LabelSelector = v
 	}
-<<<<<<< HEAD
-	k, err := s.getManager()
-	if err != nil {
-		return NewTextResult("", fmt.Errorf("failed to get kubernetes manager: %v", err)), nil
-	}
-	derived, err := k.Derived(ctx)
-=======
-	derived, cleanup, err := s.getFreshDerived(ctx)
->>>>>>> 82dfdcfc
+	derived, cleanup, err := s.getFreshDerived(ctx)
 	if err != nil {
 		return nil, err
 	}
@@ -303,15 +263,7 @@
 	} else {
 		return NewTextResult("", errors.New("failed to exec in pod, invalid command argument")), nil
 	}
-<<<<<<< HEAD
-	k, err := s.getManager()
-	if err != nil {
-		return NewTextResult("", fmt.Errorf("failed to get kubernetes manager: %v", err)), nil
-	}
-	derived, err := k.Derived(ctx)
-=======
-	derived, cleanup, err := s.getFreshDerived(ctx)
->>>>>>> 82dfdcfc
+	derived, cleanup, err := s.getFreshDerived(ctx)
 	if err != nil {
 		return nil, err
 	}
@@ -338,15 +290,7 @@
 	if container == nil {
 		container = ""
 	}
-<<<<<<< HEAD
-	k, err := s.getManager()
-	if err != nil {
-		return NewTextResult("", fmt.Errorf("failed to get kubernetes manager: %v", err)), nil
-	}
-	derived, err := k.Derived(ctx)
-=======
-	derived, cleanup, err := s.getFreshDerived(ctx)
->>>>>>> 82dfdcfc
+	derived, cleanup, err := s.getFreshDerived(ctx)
 	if err != nil {
 		return nil, err
 	}
@@ -377,15 +321,7 @@
 	if port == nil {
 		port = float64(0)
 	}
-<<<<<<< HEAD
-	k, err := s.getManager()
-	if err != nil {
-		return NewTextResult("", fmt.Errorf("failed to get kubernetes manager: %v", err)), nil
-	}
-	derived, err := k.Derived(ctx)
-=======
-	derived, cleanup, err := s.getFreshDerived(ctx)
->>>>>>> 82dfdcfc
+	derived, cleanup, err := s.getFreshDerived(ctx)
 	if err != nil {
 		return nil, err
 	}
