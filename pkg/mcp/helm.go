package mcp

import (
	"context"
	"fmt"

	"github.com/mark3labs/mcp-go/mcp"
	"github.com/mark3labs/mcp-go/server"
)

func (s *Server) initHelm() []server.ServerTool {
	return []server.ServerTool{
		{Tool: mcp.NewTool("helm_install",
			mcp.WithDescription("Install a Helm chart in the current or provided namespace"),
			mcp.WithString("chart", mcp.Description("Chart reference to install (for example: stable/grafana, oci://ghcr.io/nginxinc/charts/nginx-ingress)"), mcp.Required()),
			mcp.WithObject("values", mcp.Description("Values to pass to the Helm chart (Optional)")),
			mcp.WithString("name", mcp.Description("Name of the Helm release (Optional, random name if not provided)")),
			mcp.WithString("namespace", mcp.Description("Namespace to install the Helm chart in (Optional, current namespace if not provided)")),
			// Tool annotations
			mcp.WithTitleAnnotation("Helm: Install"),
			mcp.WithReadOnlyHintAnnotation(false),
			mcp.WithDestructiveHintAnnotation(false),
			mcp.WithIdempotentHintAnnotation(false), // TODO: consider replacing implementation with equivalent to: helm upgrade --install
			mcp.WithOpenWorldHintAnnotation(true),
		), Handler: s.helmInstall},
		{Tool: mcp.NewTool("helm_list",
			mcp.WithDescription("List all the Helm releases in the current or provided namespace (or in all namespaces if specified)"),
			mcp.WithString("namespace", mcp.Description("Namespace to list Helm releases from (Optional, all namespaces if not provided)")),
			mcp.WithBoolean("all_namespaces", mcp.Description("If true, lists all Helm releases in all namespaces ignoring the namespace argument (Optional)")),
			// Tool annotations
			mcp.WithTitleAnnotation("Helm: List"),
			mcp.WithReadOnlyHintAnnotation(true),
			mcp.WithDestructiveHintAnnotation(false),
			mcp.WithOpenWorldHintAnnotation(true),
		), Handler: s.helmList},
		{Tool: mcp.NewTool("helm_uninstall",
			mcp.WithDescription("Uninstall a Helm release in the current or provided namespace"),
			mcp.WithString("name", mcp.Description("Name of the Helm release to uninstall"), mcp.Required()),
			mcp.WithString("namespace", mcp.Description("Namespace to uninstall the Helm release from (Optional, current namespace if not provided)")),
			// Tool annotations
			mcp.WithTitleAnnotation("Helm: Uninstall"),
			mcp.WithReadOnlyHintAnnotation(false),
			mcp.WithDestructiveHintAnnotation(true),
			mcp.WithIdempotentHintAnnotation(true),
			mcp.WithOpenWorldHintAnnotation(true),
		), Handler: s.helmUninstall},
	}
}

func (s *Server) helmInstall(ctx context.Context, ctr mcp.CallToolRequest) (*mcp.CallToolResult, error) {
	var chart string
	ok := false
	if chart, ok = ctr.GetArguments()["chart"].(string); !ok {
		return NewTextResult("", fmt.Errorf("failed to install helm chart, missing argument chart")), nil
	}
	values := map[string]interface{}{}
	if v, ok := ctr.GetArguments()["values"].(map[string]interface{}); ok {
		values = v
	}
	name := ""
	if v, ok := ctr.GetArguments()["name"].(string); ok {
		name = v
	}
	namespace := ""
	if v, ok := ctr.GetArguments()["namespace"].(string); ok {
		namespace = v
	}
<<<<<<< HEAD
	k, err := s.getManager()
	if err != nil {
		return NewTextResult("", fmt.Errorf("failed to get kubernetes manager: %v", err)), nil
	}
	derived, err := k.Derived(ctx)
=======
	derived, cleanup, err := s.getFreshDerived(ctx)
>>>>>>> 82dfdcfc
	if err != nil {
		return nil, err
	}
	defer cleanup()
	ret, err := derived.NewHelm().Install(ctx, chart, values, name, namespace)
	if err != nil {
		return NewTextResult("", fmt.Errorf("failed to install helm chart '%s': %w", chart, err)), nil
	}
	return NewTextResult(ret, err), nil
}

func (s *Server) helmList(ctx context.Context, ctr mcp.CallToolRequest) (*mcp.CallToolResult, error) {
	allNamespaces := false
	if v, ok := ctr.GetArguments()["all_namespaces"].(bool); ok {
		allNamespaces = v
	}
	namespace := ""
	if v, ok := ctr.GetArguments()["namespace"].(string); ok {
		namespace = v
	}
<<<<<<< HEAD
	k, err := s.getManager()
	if err != nil {
		return NewTextResult("", fmt.Errorf("failed to get kubernetes manager: %v", err)), nil
	}
	derived, err := k.Derived(ctx)
=======
	derived, cleanup, err := s.getFreshDerived(ctx)
>>>>>>> 82dfdcfc
	if err != nil {
		return nil, err
	}
	defer cleanup()
	ret, err := derived.NewHelm().List(namespace, allNamespaces)
	if err != nil {
		return NewTextResult("", fmt.Errorf("failed to list helm releases in namespace '%s': %w", namespace, err)), nil
	}
	return NewTextResult(ret, err), nil
}

func (s *Server) helmUninstall(ctx context.Context, ctr mcp.CallToolRequest) (*mcp.CallToolResult, error) {
	var name string
	ok := false
	if name, ok = ctr.GetArguments()["name"].(string); !ok {
		return NewTextResult("", fmt.Errorf("failed to uninstall helm chart, missing argument name")), nil
	}
	namespace := ""
	if v, ok := ctr.GetArguments()["namespace"].(string); ok {
		namespace = v
	}
<<<<<<< HEAD
	k, err := s.getManager()
	if err != nil {
		return NewTextResult("", fmt.Errorf("failed to get kubernetes manager: %v", err)), nil
	}
	derived, err := k.Derived(ctx)
=======
	derived, cleanup, err := s.getFreshDerived(ctx)
>>>>>>> 82dfdcfc
	if err != nil {
		return nil, err
	}
	defer cleanup()
	ret, err := derived.NewHelm().Uninstall(name, namespace)
	if err != nil {
		return NewTextResult("", fmt.Errorf("failed to uninstall helm chart '%s': %w", name, err)), nil
	}
	return NewTextResult(ret, err), nil
}<|MERGE_RESOLUTION|>--- conflicted
+++ resolved
@@ -65,15 +65,7 @@
 	if v, ok := ctr.GetArguments()["namespace"].(string); ok {
 		namespace = v
 	}
-<<<<<<< HEAD
-	k, err := s.getManager()
-	if err != nil {
-		return NewTextResult("", fmt.Errorf("failed to get kubernetes manager: %v", err)), nil
-	}
-	derived, err := k.Derived(ctx)
-=======
 	derived, cleanup, err := s.getFreshDerived(ctx)
->>>>>>> 82dfdcfc
 	if err != nil {
 		return nil, err
 	}
@@ -94,15 +86,7 @@
 	if v, ok := ctr.GetArguments()["namespace"].(string); ok {
 		namespace = v
 	}
-<<<<<<< HEAD
-	k, err := s.getManager()
-	if err != nil {
-		return NewTextResult("", fmt.Errorf("failed to get kubernetes manager: %v", err)), nil
-	}
-	derived, err := k.Derived(ctx)
-=======
 	derived, cleanup, err := s.getFreshDerived(ctx)
->>>>>>> 82dfdcfc
 	if err != nil {
 		return nil, err
 	}
@@ -124,15 +108,7 @@
 	if v, ok := ctr.GetArguments()["namespace"].(string); ok {
 		namespace = v
 	}
-<<<<<<< HEAD
-	k, err := s.getManager()
-	if err != nil {
-		return NewTextResult("", fmt.Errorf("failed to get kubernetes manager: %v", err)), nil
-	}
-	derived, err := k.Derived(ctx)
-=======
 	derived, cleanup, err := s.getFreshDerived(ctx)
->>>>>>> 82dfdcfc
 	if err != nil {
 		return nil, err
 	}
